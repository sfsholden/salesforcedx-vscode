--- conflicted
+++ resolved
@@ -12,13 +12,8 @@
 
     steps:
       - checkout
-<<<<<<< HEAD
-      - restore_cache:
-          key: dependency-cache-v2-{{ checksum "package.json" }}
-=======
       # - restore_cache:
       #     key: dependency-cache-v3-{{ checksum "package.json" }}
->>>>>>> 35887af3
       - run: npm install
       # Setup an NODE_ENV to production mode before compiling.
       - run:
