/*
 * Copyright (c) 2017, salesforce.com, inc.
 * All rights reserved.
 * Licensed under the BSD 3-Clause license.
 * For full license text, see LICENSE.txt file in the repo root or https://opensource.org/licenses/BSD-3-Clause
 */

/**
 * Conventions:
 * _message: is for unformatted text that will be shown as-is to
 * the user.
 * _text: is for text that will appear in the UI, possibly with
 * decorations, e.g., $(x) uses the https://octicons.github.com/ and should not
 * be localized
 *
 * If ommitted, we will assume _message.
 */
export const messages = {
  source_java_home_setting_text:
    'The salesforcedx-vscode-apex.java.home setting defined in VS Code settings',

  source_jdk_home_env_var_text: 'The JDK_HOME environment variable',
  source_java_home_env_var_text: 'The JAVA_HOME environment variable',
  source_missing_text: '%s points to a missing folder',
  java_runtime_missing_text:
    'Java runtime could not be located. Set one using the salesforcedx-vscode-apex.java.home VS Code setting.',
<<<<<<< HEAD
  force_apex_test_run_codeAction_description_text: 'Run Apex test(s)',
  force_test_view_loading_message: 'Loading Apex tests ...',
  force_test_view_no_tests_message: 'No Apex Tests Found',
  force_test_view_no_failed_tests: 'No Failed Apex Tests',
=======
  force_apex_test_run_description_text: 'Run Apex test(s)',
  force_test_view_loading_message: 'Loading Apex tests ...',
  force_test_view_no_tests_message: 'No Apex Tests Found',
>>>>>>> 0fd1e592
  force_test_view_show_error_title: 'Show Error',
  force_test_view_no_tests_description:
    "Your project doesn't contain any Apex test methods. To run Apex tests, open a project that contains methods with @istest annotations or the testMethod keyword",
  wrong_java_version_text:
    'Java 8 is required to run. Download and install it from https://java.com/en/download/.',

  client_name: 'Apex Language Server'
};<|MERGE_RESOLUTION|>--- conflicted
+++ resolved
@@ -24,16 +24,10 @@
   source_missing_text: '%s points to a missing folder',
   java_runtime_missing_text:
     'Java runtime could not be located. Set one using the salesforcedx-vscode-apex.java.home VS Code setting.',
-<<<<<<< HEAD
-  force_apex_test_run_codeAction_description_text: 'Run Apex test(s)',
-  force_test_view_loading_message: 'Loading Apex tests ...',
-  force_test_view_no_tests_message: 'No Apex Tests Found',
   force_test_view_no_failed_tests: 'No Failed Apex Tests',
-=======
   force_apex_test_run_description_text: 'Run Apex test(s)',
   force_test_view_loading_message: 'Loading Apex tests ...',
   force_test_view_no_tests_message: 'No Apex Tests Found',
->>>>>>> 0fd1e592
   force_test_view_show_error_title: 'Show Error',
   force_test_view_no_tests_description:
     "Your project doesn't contain any Apex test methods. To run Apex tests, open a project that contains methods with @istest annotations or the testMethod keyword",
