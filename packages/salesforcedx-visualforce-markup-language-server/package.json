--- conflicted
+++ resolved
@@ -1,11 +1,7 @@
 {
   "name": "@salesforce/salesforcedx-visualforce-markup-language-server",
   "description": "Language service for Visualforce Markup",
-<<<<<<< HEAD
-  "version": "43.10.0",
-=======
   "version": "43.11.0",
->>>>>>> 7fbd4f26
   "publisher": "salesforce",
   "license": "BSD-3-Clause",
   "engines": {
