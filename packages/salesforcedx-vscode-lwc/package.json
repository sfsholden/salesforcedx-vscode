--- conflicted
+++ resolved
@@ -62,19 +62,16 @@
     "postinstall": "node ./node_modules/vscode/bin/install",
     "pretest": "cross-env CODE_VERSION='1.30.0' node ../../scripts/download-vscode-for-system-tests",
     "test": "npm run test:vscode-integration",
-<<<<<<< HEAD
-    "test:vscode-integration":
-      "node ../../scripts/install-vsix-dependencies dbaeumer.vscode-eslint && node ../../scripts/run-vscode-integration-tests-with-top-level-extensions",
-    "test:vscode-insiders-integration":
-      "cross-env CODE_VERSION=insiders npm run test:vscode-integration",
+    "test:vscode-integration": "node ../../scripts/install-vsix-dependencies dbaeumer.vscode-eslint && node ../../scripts/run-vscode-integration-tests-with-top-level-extensions",
+    "test:vscode-insiders-integration": "cross-env CODE_VERSION=insiders npm run test:vscode-integration",
     "coverage": "node ../../scripts/instrument-salesforcedx-vscode-extensions && cross-env COLLECT_COVERAGE=1 npm run test && node ../../scripts/remap-coverage"
   },
   "nyc": {
-    "reporter": ["text-summary", "lcov", "json"]
-=======
-    "test:vscode-integration": "node ../../scripts/install-vsix-dependencies dbaeumer.vscode-eslint && node ../../scripts/run-vscode-integration-tests-with-top-level-extensions",
-    "test:vscode-insiders-integration": "cross-env CODE_VERSION=insiders npm run test:vscode-integration"
->>>>>>> 1f0187d7
+    "reporter": [
+      "text-summary",
+      "lcov",
+      "json"
+    ]
   },
   "activationEvents": [
     "workspaceContains:sfdx-project.json"
