--- conflicted
+++ resolved
@@ -18,20 +18,6 @@
 export const messages = {
   salesforcedx_vscode_core_not_installed_text:
     'salesforce.salesforcedx-vscode-lwc failed to activate. Ensure that you have the latest version of salesforce.salesforcedx-vscode-core installed and activated',
-<<<<<<< HEAD
-  force_lwc_test_run_description_text: 'Run LWC test(s)',
-  force_lightning_lwc_test_navigate_to_test:
-    'SFDX: Navigate to Lightning Web Component Test',
-  no_lwc_jest_found_text:
-    'sfdx-lwc-jest is not installed. Install it from https://developer.salesforce.com/docs/component-library/documentation/lwc/lwc.unit_testing_using_jest_installation',
-  no_workspace_folder_found_for_test_text:
-    'Unable to determine workspace folder for this test',
-  run_test_title: 'Run Test',
-  debug_test_title: 'Debug Test',
-  run_test_task_name: 'Run Test',
-  watch_test_task_name: 'Watch Test',
-  default_task_name: 'LWC Test'
-=======
   command_failure: '%s failed to run',
   command_canceled: '%s was canceled',
   force_lightning_lwc_start_text: 'SFDX: Start Local Development Server',
@@ -56,6 +42,17 @@
   force_lightning_lwc_open_text:
     'SFDX: Open Local Development Server in Browser',
   prompt_option_open_browser: 'Open Browser',
-  prompt_option_restart: 'Restart'
->>>>>>> 53d7ef8c
+  prompt_option_restart: 'Restart',
+  force_lwc_test_run_description_text: 'Run LWC test(s)',
+  force_lightning_lwc_test_navigate_to_test:
+    'SFDX: Navigate to Lightning Web Component Test',
+  no_lwc_jest_found_text:
+    'sfdx-lwc-jest is not installed. Install it from https://developer.salesforce.com/docs/component-library/documentation/lwc/lwc.unit_testing_using_jest_installation',
+  no_workspace_folder_found_for_test_text:
+    'Unable to determine workspace folder for this test',
+  run_test_title: 'Run Test',
+  debug_test_title: 'Debug Test',
+  run_test_task_name: 'Run Test',
+  watch_test_task_name: 'Watch Test',
+  default_task_name: 'LWC Test'
 };