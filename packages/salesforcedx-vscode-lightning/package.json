{
  "name": "salesforcedx-vscode-lightning",
  "displayName": "Aura Components",
  "description": "Provides code-editing features for Aura Components",
  "qna": "https://github.com/forcedotcom/salesforcedx-vscode/issues",
  "bugs": {
    "url": "https://github.com/forcedotcom/salesforcedx-vscode/issues"
  },
  "repository": {
    "url": "https://github.com/forcedotcom/salesforcedx-vscode"
  },
  "icon": "images/VSCodeLightning.png",
  "galleryBanner": {
    "color": "#ECECEC",
    "theme": "light"
  },
  "version": "48.1.0",
  "publisher": "salesforce",
  "license": "BSD-3-Clause",
  "engines": {
    "vscode": "^1.40.0"
  },
  "categories": [
    "Programming Languages"
  ],
  "dependencies": {
<<<<<<< HEAD
    "@salesforce/salesforcedx-utils-vscode": "47.17.1",
    "@salesforce/aura-language-server": "2.2.17",
    "@salesforce/lwc-language-server": "2.2.17",
    "change-case": "^3.1.0",
    "@salesforce/lightning-lsp-common": "2.2.17",
=======
    "@salesforce/salesforcedx-utils-vscode": "48.1.0",
    "aura-language-server": "2.2.7",
    "change-case": "^3.1.0",
    "lightning-lsp-common": "2.2.7",
    "lwc-language-server": "2.2.7",
>>>>>>> 24096779
    "open": "6.0.0",
    "vscode-extension-telemetry": "0.0.17",
    "vscode-languageclient": "^5.2.1",
    "which": "^1.3.1"
  },
  "devDependencies": {
    "@salesforce/salesforcedx-test-utils-vscode": "48.1.0",
    "@types/chai": "^4.0.0",
    "@types/mocha": "^5",
    "@types/node": "8.9.3",
    "@types/open": "6.0.0",
    "@types/sinon": "^2.3.2",
    "@types/which": "^1.3.1",
    "chai": "^4.0.2",
    "cross-env": "5.2.0",
    "mocha": "^5",
    "mocha-junit-reporter": "^1.23.3",
    "mocha-multi-reporters": "^1.1.7",
    "nyc": "^13",
    "sinon": "^7.3.1",
    "typescript": "3.1.6",
    "vscode": "^1.1.36"
  },
  "scripts": {
    "vscode:prepublish": "npm prune --production",
    "vscode:package": "vsce package",
    "vscode:sha256": "node ../../scripts/generate-sha256.js >> ../../SHA256",
    "vscode:publish": "node ../../scripts/publish-vsix.js",
    "compile": "tsc -p ./",
    "lint": "tslint --project .",
    "watch": "tsc -watch -p .",
    "clean": "shx rm -rf node_modules && shx rm -rf out && shx rm -rf coverage && shx rm -rf .nyc_output",
    "postinstall": "node ./node_modules/vscode/bin/install",
    "test": "npm run test:unit && npm run test:vscode-integration",
    "test:unit": "node ./node_modules/nyc/bin/nyc.js ./node_modules/mocha/bin/_mocha --recursive out/test/unit --reporter mocha-multi-reporters --reporter-options configFile=../../config/mochaUnitTestsConfig.json",
    "test:vscode-integration": "node ../../scripts/run-tests-with-recipes",
    "test:vscode-insiders-integration": "cross-env CODE_VERSION=insiders npm run test:vscode-integration"
  },
  "activationEvents": [
    "onLanguage:html",
    "onLanguage:javascript",
    "workspaceContains:sfdx-project.json",
    "workspaceContains:**/workspace-user.xml",
    "onView:salesforce-lightning-explorer"
  ],
  "main": "./out/src",
  "contributes": {
    "languages": [
      {
        "id": "html",
        "extensions": [
          ".app",
          ".cmp",
          ".design",
          ".evt",
          ".intf",
          ".auradoc",
          ".tokens"
        ]
      }
    ],
    "grammars": [
      {
        "language": "html",
        "scopeName": "text.html.basic",
        "path": "./syntaxes/html.tmLanguage.json"
      }
    ],
    "viewsContainers": {
      "activitybar": [
        {
          "id": "salesforce-lightning-explorer",
          "title": "%lightning_explorer_title%",
          "icon": "resources/lightning.svg"
        }
      ]
    },
    "views": {
      "salesforce-lightning-explorer": [
        {
          "id": "salesforce-lightning-components",
          "name": "%lightning_explorer_name%",
          "when": "config.salesforcedx-vscode-lightning.showLightningExplorer"
        }
      ]
    },
    "menus": {
      "view/item/context": [
        {
          "command": "salesforce-lightning-quickopen",
          "when": "view == salesforce-lightning-components && viewItem == external",
          "group": "inline"
        }
      ],
      "commandPalette": [
        {
          "command": "salesforce-lightning-quickopen",
          "when": "sfdx:project_opened"
        },
        {
          "command": "salesforce-lightning-quickopen",
          "when": "sfdx:internal_dev"
        }
      ]
    },
    "commands": [
      {
        "command": "salesforce-lightning-quickopen",
        "title": "%lightning_open_component_title%",
        "icon": "resources/open.svg"
      }
    ],
    "configuration": {
      "type": "object",
      "title": "%lightning_preferences%",
      "properties": {
        "salesforcedx-vscode-lightning.showLightningExplorer": {
          "type": "boolean",
          "scope": "window",
          "default": false,
          "description": "%show_lightning_explorer_description%"
        },
        "salesforcedx-vscode-lightning.activationMode": {
          "type": "string",
          "description": "%activation_mode_description%",
          "enum": [
            "always",
            "autodetect",
            "off"
          ],
          "enumDescriptions": [
            "%activation_mode_always_on%",
            "%activation_mode_autodetect%",
            "%activation_mode_off%"
          ],
          "default": "autodetect"
        }
      }
    }
  }
}<|MERGE_RESOLUTION|>--- conflicted
+++ resolved
@@ -24,19 +24,11 @@
     "Programming Languages"
   ],
   "dependencies": {
-<<<<<<< HEAD
-    "@salesforce/salesforcedx-utils-vscode": "47.17.1",
+    "@salesforce/salesforcedx-utils-vscode": "48.1.0",
     "@salesforce/aura-language-server": "2.2.17",
     "@salesforce/lwc-language-server": "2.2.17",
     "change-case": "^3.1.0",
     "@salesforce/lightning-lsp-common": "2.2.17",
-=======
-    "@salesforce/salesforcedx-utils-vscode": "48.1.0",
-    "aura-language-server": "2.2.7",
-    "change-case": "^3.1.0",
-    "lightning-lsp-common": "2.2.7",
-    "lwc-language-server": "2.2.7",
->>>>>>> 24096779
     "open": "6.0.0",
     "vscode-extension-telemetry": "0.0.17",
     "vscode-languageclient": "^5.2.1",
