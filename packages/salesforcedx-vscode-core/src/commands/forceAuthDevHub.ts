/*
 * Copyright (c) 2018, salesforce.com, inc.
 * All rights reserved.
 * Licensed under the BSD 3-Clause license.
 * For full license text, see LICENSE.txt file in the repo root or https://opensource.org/licenses/BSD-3-Clause
 */

import {
<<<<<<< HEAD
=======
  Command,
  SfdxCommandBuilder
} from '@salesforce/salesforcedx-utils-vscode/out/src/cli';

import { isSFDXContainerMode } from '../util';
import {
>>>>>>> da004e6a
  EmptyParametersGatherer,
  SfdxCommandlet,
  SfdxCommandletExecutor,
  SfdxWorkspaceChecker
} from './commands';
import { ForceAuthDemoModeExecutor } from './forceAuthWebLogin';

import { nls } from '../messages';
import { isDemoMode } from '../modes/demo-mode';

import * as vscode from 'vscode';

import {
  CliCommandExecutor,
  Command,
  SfdxCommandBuilder,
} from '@salesforce/salesforcedx-utils-vscode/out/src/cli';

import {
  ContinueResponse,
} from '@salesforce/salesforcedx-utils-vscode/out/src/types';

import { getRootWorkspacePath, withoutQuotes, defaultDevHubUserNameKey } from '../util';
import { ConfigSource, ConfigUtil } from '../util/index';
import { isNullOrUndefined } from 'util';
import { ConfigFile } from '@salesforce/core';

export class ForceAuthDevHubExecutor extends SfdxCommandletExecutor<{}> {
  public build(data: {}): Command {
    const command = new SfdxCommandBuilder().withDescription(
      nls.localize('force_auth_web_login_authorize_dev_hub_text')
    );
    if (isSFDXContainerMode()) {
      command
        .withArg('force:auth:device:login')
        .withLogName('force_auth_device_dev_hub');
    } else {
      command.withArg('force:auth:web:login').withLogName('force_auth_dev_hub');
    }
    command.withArg('--setdefaultdevhubusername');
    return command.build();
  }

  public async execute(response: ContinueResponse<any>): Promise<void> {

    const cancellationTokenSource = new vscode.CancellationTokenSource();
    const cancellationToken = cancellationTokenSource.token;

    const execution = new CliCommandExecutor(this.build(response.data), {
      cwd: getRootWorkspacePath()
    }).execute(cancellationToken);

    execution.processExitSubject.subscribe(async () => {

      const globalDevHubName = await this.getDevNubHame(ConfigSource.Global);
      if (isNullOrUndefined(globalDevHubName)) {

        const localDevHubName = await this.getDevNubHame(ConfigSource.Local);
        if (isNullOrUndefined(localDevHubName) === false) {
          this.setGlobal(String(localDevHubName));
        }
      }

    });

    this.attachExecution(execution, cancellationTokenSource, cancellationToken);
  }

  private async setGlobal(newUsername: string) {

    const homeDirectory = require('os').homedir();
    const configFileName = 'sfdx-config.json';

    const globalConfig = await ConfigFile.create({
      isGlobal: true,
      rootFolder: homeDirectory,
      filename: configFileName
    });

    globalConfig.set(defaultDevHubUserNameKey, newUsername);
    await globalConfig.write();
  }

  public async getDevNubHame(source: ConfigSource.Global | ConfigSource.Local) {

    const configValue = await ConfigUtil.getConfigValue(defaultDevHubUserNameKey, source);

    if (isNullOrUndefined(configValue)) {
      return undefined;
    }

    const devHubName = withoutQuotes(configValue);
    return devHubName;
  }

}

export class ForceAuthDevHubDemoModeExecutor extends ForceAuthDemoModeExecutor<{}> {
  public build(data: {}): Command {
    return new SfdxCommandBuilder()
      .withDescription(
        nls.localize('force_auth_web_login_authorize_dev_hub_text')
      )
      .withArg('force:auth:web:login')
      .withArg('--setdefaultdevhubusername')
      .withArg('--noprompt')
      .withJson()
      .withLogName('force_auth_dev_hub_demo_mode')
      .build();
  }
}

const workspaceChecker = new SfdxWorkspaceChecker();
const parameterGatherer = new EmptyParametersGatherer();

export function createExecutor(): SfdxCommandletExecutor<{}> {
  return isDemoMode()
    ? new ForceAuthDevHubDemoModeExecutor()
    : new ForceAuthDevHubExecutor();
}

export async function forceAuthDevHub() {
  const commandlet = new SfdxCommandlet(
    workspaceChecker,
    parameterGatherer,
    createExecutor()
  );
  await commandlet.run();
}<|MERGE_RESOLUTION|>--- conflicted
+++ resolved
@@ -6,15 +6,14 @@
  */
 
 import {
-<<<<<<< HEAD
-=======
+  CliCommandExecutor,
   Command,
-  SfdxCommandBuilder
+  SfdxCommandBuilder,
 } from '@salesforce/salesforcedx-utils-vscode/out/src/cli';
 
 import { isSFDXContainerMode } from '../util';
+
 import {
->>>>>>> da004e6a
   EmptyParametersGatherer,
   SfdxCommandlet,
   SfdxCommandletExecutor,
@@ -26,12 +25,6 @@
 import { isDemoMode } from '../modes/demo-mode';
 
 import * as vscode from 'vscode';
-
-import {
-  CliCommandExecutor,
-  Command,
-  SfdxCommandBuilder,
-} from '@salesforce/salesforcedx-utils-vscode/out/src/cli';
 
 import {
   ContinueResponse,
