--- conflicted
+++ resolved
@@ -76,7 +76,6 @@
       "pre-push": "npm run lint && npm run reformat"
     }
   },
-<<<<<<< HEAD
   "config": {
     "commitizen": {
       "path": "./node_modules/cz-conventional-changelog"
@@ -85,19 +84,4 @@
   "volta": {
     "node": "12.4.0"
   }
-=======
-  "name": "vscode-gitactions",
-  "description": "[![Build status](https://ci.appveyor.com/api/projects/status/ek3pftmawcabebac/branch/develop?svg=true)](https://ci.appveyor.com/project/forcedotcom/salesforcedx-vscode/branch/develop) [![CircleCI](https://circleci.com/gh/forcedotcom/salesforcedx-vscode.svg?style=svg)](https://circleci.com/gh/forcedotcom/salesforcedx-vscode) [![Dev Dependencies](https://david-dm.org/forcedotcom/salesforcedx-vscode/dev-status.svg)](contributing/dependencies.md) [![codecov](https://codecov.io/gh/forcedotcom/salesforcedx-vscode/branch/develop/graph/badge.svg)](https://codecov.io/gh/forcedotcom/salesforcedx-vscode)",
-  "bugs": {
-    "url": "https://github.com/forcedotcom/salesforcedx-vscode/issues"
-  },
-  "homepage": "https://github.com/forcedotcom/salesforcedx-vscode#readme",
-  "version": "1.0.0",
-  "main": "index.js",
-  "directories": {
-    "doc": "docs"
-  },
-  "keywords": [],
-  "author": ""
->>>>>>> d296a5c9
 }