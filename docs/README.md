--- conflicted
+++ resolved
@@ -36,9 +36,6 @@
 netlify dev
 ```
 
-<<<<<<< HEAD
-Navigate to: http://127.0.0.1:8888/tools/vscode/
-=======
 Navigate to: http://127.0.0.1:8888/tools/vscode/
 
 ## Updating Header, Head, and Footer Includes
@@ -49,5 +46,4 @@
 
 ```
 npm run update-externals
-```
->>>>>>> 531a0519
+```